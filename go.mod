--- conflicted
+++ resolved
@@ -3,15 +3,10 @@
 go 1.19
 
 require (
-<<<<<<< HEAD
 	cloud.google.com/go/compute/metadata v0.2.3
 	github.com/aws/aws-sdk-go v1.44.294
 	github.com/aws/karpenter v0.29.2
 	github.com/aws/karpenter-core v0.29.2
-=======
-	cloud.google.com/go/compute v1.7.0
-	github.com/aws/aws-sdk-go v1.44.194
->>>>>>> 53472543
 	github.com/fsnotify/fsnotify v1.6.0
 	github.com/go-resty/resty/v2 v2.7.0
 	github.com/golang/mock v1.6.0
@@ -20,18 +15,7 @@
 	github.com/samber/lo v1.38.1
 	github.com/sirupsen/logrus v1.8.1
 	github.com/spf13/viper v1.12.0
-<<<<<<< HEAD
 	github.com/stretchr/testify v1.8.3
-	go.uber.org/goleak v1.2.0
-	k8s.io/api v0.26.10
-	k8s.io/apiextensions-apiserver v0.26.10
-	k8s.io/apimachinery v0.26.10
-	k8s.io/client-go v0.26.10
-	k8s.io/metrics v0.25.4
-	k8s.io/utils v0.0.0-20230209194617-a36077c30491
-	sigs.k8s.io/controller-runtime v0.14.7
-=======
-	github.com/stretchr/testify v1.8.2
 	go.uber.org/goleak v1.2.1
 	k8s.io/api v0.27.7
 	k8s.io/apimachinery v0.27.7
@@ -39,27 +23,18 @@
 	k8s.io/metrics v0.27.7
 	k8s.io/utils v0.0.0-20230209194617-a36077c30491
 	sigs.k8s.io/controller-runtime v0.15.3
->>>>>>> 53472543
 )
 
 require (
 	cloud.google.com/go/compute v1.15.1 // indirect
-	github.com/beorn7/perks v1.0.1 // indirect
-	github.com/blendle/zapdriver v1.3.1 // indirect
-	github.com/cespare/xxhash/v2 v2.2.0 // indirect
 	github.com/davecgh/go-spew v1.1.1 // indirect
 	github.com/emicklei/go-restful/v3 v3.9.0 // indirect
 	github.com/evanphx/json-patch v4.12.0+incompatible // indirect
-<<<<<<< HEAD
-	github.com/evanphx/json-patch/v5 v5.6.0 // indirect
-=======
->>>>>>> 53472543
 	github.com/go-logr/logr v1.2.4 // indirect
 	github.com/go-openapi/jsonpointer v0.19.6 // indirect
 	github.com/go-openapi/jsonreference v0.20.1 // indirect
 	github.com/go-openapi/swag v0.22.3 // indirect
 	github.com/gogo/protobuf v1.3.2 // indirect
-	github.com/golang/groupcache v0.0.0-20210331224755-41bb18bfe9da // indirect
 	github.com/golang/protobuf v1.5.3 // indirect
 	github.com/google/gnostic v0.6.9 // indirect
 	github.com/google/go-cmp v0.5.9 // indirect
@@ -72,50 +47,33 @@
 	github.com/kr/pretty v0.3.1 // indirect
 	github.com/magiconair/properties v1.8.6 // indirect
 	github.com/mailru/easyjson v0.7.7 // indirect
-	github.com/matttproud/golang_protobuf_extensions v1.0.4 // indirect
-	github.com/mitchellh/hashstructure/v2 v2.0.2 // indirect
 	github.com/mitchellh/mapstructure v1.5.0 // indirect
 	github.com/modern-go/concurrent v0.0.0-20180306012644-bacd9c7ef1dd // indirect
 	github.com/modern-go/reflect2 v1.0.2 // indirect
 	github.com/munnerz/goautoneg v0.0.0-20191010083416-a7dc8b61c822 // indirect
-	github.com/patrickmn/go-cache v2.1.0+incompatible // indirect
 	github.com/pelletier/go-toml v1.9.5 // indirect
 	github.com/pelletier/go-toml/v2 v2.0.8 // indirect
 	github.com/pkg/errors v0.9.1 // indirect
 	github.com/pmezard/go-difflib v1.0.0 // indirect
-	github.com/prometheus/client_golang v1.15.0 // indirect
-	github.com/prometheus/client_model v0.4.0 // indirect
-	github.com/prometheus/common v0.42.0 // indirect
-	github.com/prometheus/procfs v0.9.0 // indirect
 	github.com/spf13/afero v1.8.2 // indirect
 	github.com/spf13/cast v1.5.0 // indirect
 	github.com/spf13/jwalterweatherman v1.1.0 // indirect
 	github.com/spf13/pflag v1.0.5 // indirect
 	github.com/subosito/gotenv v1.4.0 // indirect
-	go.uber.org/atomic v1.9.0 // indirect
 	go.uber.org/multierr v1.11.0 // indirect
-	go.uber.org/zap v1.24.0 // indirect
 	golang.org/x/exp v0.0.0-20220613132600-b0d781184e0d // indirect
-	golang.org/x/lint v0.0.0-20210508222113-6edffad5e616 // indirect
 	golang.org/x/net v0.17.0 // indirect
 	golang.org/x/oauth2 v0.5.0 // indirect
 	golang.org/x/sys v0.13.0 // indirect
 	golang.org/x/term v0.13.0 // indirect
 	golang.org/x/text v0.13.0 // indirect
 	golang.org/x/time v0.3.0 // indirect
-<<<<<<< HEAD
-	gomodules.xyz/jsonpatch/v2 v2.2.0 // indirect
-=======
->>>>>>> 53472543
 	google.golang.org/appengine v1.6.7 // indirect
 	google.golang.org/protobuf v1.30.0 // indirect
 	gopkg.in/inf.v0 v0.9.1 // indirect
 	gopkg.in/ini.v1 v1.66.6 // indirect
 	gopkg.in/yaml.v2 v2.4.0 // indirect
 	gopkg.in/yaml.v3 v3.0.1 // indirect
-	k8s.io/cloud-provider v0.25.4 // indirect
-	k8s.io/component-base v0.26.10 // indirect
-	k8s.io/csi-translation-lib v0.25.4 // indirect
 	k8s.io/klog/v2 v2.100.1 // indirect
 	k8s.io/kube-openapi v0.0.0-20230501164219-8b0f38b5fd1f // indirect
 	knative.dev/pkg v0.0.0-20230502134655-db8a35330281 // indirect
